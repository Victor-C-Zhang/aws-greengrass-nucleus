---
  haskell:
    install:
      debian: sudo apt-get install haskell-platform
      fedora: sudo yum install haskell-platform
      macos: curl -sSL https://get.haskellstack.org/ | sh
    invoke:
      all: haskell {args}
  python3.6:
    install:
      debian: sudo apt-get install python3.6
    invoke:
      all: python3.6 {args}
  python2.7:
    install:
      debian: sudo apt-get install python2.7
    invoke:
      all: python2.7 {args}
  jdk11:
    install:
      debian: sudo apt-get install openjdk11
      macos:
        skipif: java --version|egrep -i -q '(java|jdk|jre) *11\.'
        script: |-
            curl https://d3pxv6yz143wms.cloudfront.net/11.0.3.7.1/amazon-corretto-11.0.3.7.1-macosx-x64.pkg>/tmp/c11.pkg
            open /tmp/c11.pkg
    invoke:
      macos: /usr/libexec/java_home -v 11 --request -exec {args}
      linux: java {args}
  git:
      install:
          debian:
              skipif: onpath git
              script: sudo apt-get install git
          macos:
              skipif: onpath git
              script: brew install git
      requires:
        macos: homebrew
  homebrew:
      install:
        macos:
            skipif: onpath brew
            script: /usr/bin/ruby -e "$(curl -fsSL https://raw.githubusercontent.com/Homebrew/install/master/install)"

#launchers:
  docker:
    startup:
      macos: open /Applications/Docker.app
    install:
      skipif: onpath docker
      debian: |-
        sudo apt-get install docker.io
        sudo systemctl start docker
        sudo systemctl enable docker
      fedora: sudo dnf install docker
      macos:
          skipif: exists /Applications/Docker.app
          script: |-
            find $(brew --cache)/downloads/ -name *Docker.dmg.incomplete | xargs rm -f
            brew cask install docker
    requires:
        macos:
            homebrew
  plain:
    startup:
      all: "{platform.invoke} {args}"

#services:
  localhttp:
      class: com.aws.iot.httpservice.SimpleHttpServer

  greenlake:
    install:
      debian: |-
        sudo add-apt-repository https://aws.amazon.com/iot/apt
        sudo apt-get install greenlake
    throttleBandwidth: 100 kb/s
  hello-docker:
      requires: docker
      startup: docker run hello-world

  hello-docker-nginx:
      requires: docker
      startup:  docker run --cidfile=cid nginx
      shutdown: cat cid | xargs docker stop

  monitoring:
    install:
      debian: |-
        sudo add-apt-repository https://aws.amazon.com/iot/apt
        sudo apt-get install monitoring
    requires: greenlake
  mqtt:
    defaultimpl: tinyembeddedthing;
    mosquitto:
        installer: whatever
    rabbitmq:
        installer: whatever
    tinyembeddedthing:
        installer: whatever
        
  fallbackMain:  # This service only gets invoked if the main service fails to even begin to boot
    startup: echo sudo reboot -force   # TODO: this is stupid.  Should try to talk to cloud

  main:
      install:
          skipif: true
          all: echo All installed
<<<<<<< HEAD
      requires: jdk11, git, hello-docker   #, localhttp
=======
      requires: jdk11, git, hello-docker, hello-docker-nginx, localhttp
>>>>>>> ccd0d8e8
      xyzzy: localhttp
      startup: |-
        pwd
        while true; do
        date; echo RUNNING; sleep 10
        done
      download:
        hw.jar: http://foo/hw.jar
      args: -jar {hw.jar}<|MERGE_RESOLUTION|>--- conflicted
+++ resolved
@@ -107,11 +107,7 @@
       install:
           skipif: true
           all: echo All installed
-<<<<<<< HEAD
-      requires: jdk11, git, hello-docker   #, localhttp
-=======
-      requires: jdk11, git, hello-docker, hello-docker-nginx, localhttp
->>>>>>> ccd0d8e8
+      requires: jdk11, git, hello-docker, hello-docker-nginx  #, localhttp
       xyzzy: localhttp
       startup: |-
         pwd
