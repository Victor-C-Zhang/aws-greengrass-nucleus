/*
 * Copyright Amazon.com, Inc. or its affiliates. All Rights Reserved.
 * SPDX-License-Identifier: Apache-2.0
 */

package com.aws.greengrass.deployment;


import com.amazon.aws.iot.greengrass.component.common.ComponentRecipe;
import com.amazon.aws.iot.greengrass.configuration.common.Configuration;
import com.aws.greengrass.componentmanager.ComponentManager;
import com.aws.greengrass.componentmanager.ComponentStore;
import com.aws.greengrass.componentmanager.DependencyResolver;
import com.aws.greengrass.componentmanager.KernelConfigResolver;
import com.aws.greengrass.componentmanager.exceptions.PackageLoadingException;
import com.aws.greengrass.componentmanager.models.ComponentIdentifier;
import com.aws.greengrass.config.Node;
import com.aws.greengrass.config.Topic;
import com.aws.greengrass.config.Topics;
import com.aws.greengrass.dependency.Context;
import com.aws.greengrass.dependency.ImplementsService;
import com.aws.greengrass.dependency.State;
import com.aws.greengrass.deployment.converter.DeploymentDocumentConverter;
import com.aws.greengrass.deployment.exceptions.DeploymentTaskFailureException;
import com.aws.greengrass.deployment.exceptions.InvalidRequestException;
import com.aws.greengrass.deployment.exceptions.MissingRequiredCapabilitiesException;
import com.aws.greengrass.deployment.model.Deployment;
import com.aws.greengrass.deployment.model.DeploymentDocument;
import com.aws.greengrass.deployment.model.DeploymentResult;
import com.aws.greengrass.deployment.model.DeploymentResult.DeploymentStatus;
import com.aws.greengrass.deployment.model.DeploymentTask;
import com.aws.greengrass.deployment.model.DeploymentTaskMetadata;
import com.aws.greengrass.deployment.model.LocalOverrideRequest;
import com.aws.greengrass.deployment.templating.TemplateEngine;
import com.aws.greengrass.deployment.templating.exceptions.RecipeTransformerException;
import com.aws.greengrass.deployment.templating.exceptions.TemplateExecutionException;
import com.aws.greengrass.lifecyclemanager.GreengrassService;
import com.aws.greengrass.lifecyclemanager.Kernel;
import com.aws.greengrass.lifecyclemanager.KernelAlternatives;
import com.aws.greengrass.lifecyclemanager.UpdateSystemPolicyService;
import com.aws.greengrass.lifecyclemanager.exceptions.ServiceLoadException;
import com.aws.greengrass.logging.api.Logger;
import com.aws.greengrass.util.Coerce;
import com.aws.greengrass.util.SerializerFactory;
import com.aws.greengrass.util.Utils;
import com.fasterxml.jackson.core.JsonProcessingException;
import lombok.Getter;
import lombok.Setter;
import software.amazon.awssdk.iot.iotjobs.model.JobStatus;

import java.io.IOException;
import java.nio.file.Files;
import java.nio.file.Path;
import java.nio.file.Paths;
import java.nio.file.StandardCopyOption;
import java.time.Duration;
import java.util.HashMap;
import java.util.HashSet;
import java.util.List;
import java.util.Map;
import java.util.Set;
import java.util.concurrent.CancellationException;
import java.util.concurrent.CompletableFuture;
import java.util.concurrent.ConcurrentHashMap;
import java.util.concurrent.ExecutionException;
import java.util.concurrent.ExecutorService;
import java.util.concurrent.Future;
import java.util.concurrent.atomic.AtomicBoolean;
import java.util.concurrent.atomic.AtomicInteger;
import java.util.concurrent.atomic.AtomicLong;
import java.util.stream.Collectors;
import java.util.stream.Stream;
import javax.inject.Inject;

import static com.amazon.aws.iot.greengrass.component.common.SerializerFactory.getRecipeSerializer;
import static com.amazon.aws.iot.greengrass.component.common.SerializerFactory.getRecipeSerializerJson;
import static com.aws.greengrass.componentmanager.KernelConfigResolver.VERSION_CONFIG_KEY;
import static com.aws.greengrass.deployment.DefaultDeploymentTask.DEVICE_DEPLOYMENT_GROUP_NAME_PREFIX;
import static com.aws.greengrass.deployment.DeploymentConfigMerger.DEPLOYMENT_ID_LOG_KEY;
import static com.aws.greengrass.deployment.converter.DeploymentDocumentConverter.LOCAL_DEPLOYMENT_GROUP_NAME;
import static com.aws.greengrass.deployment.converter.DeploymentDocumentConverter.THING_GROUP_RESOURCE_NAME_PREFIX;
import static com.aws.greengrass.deployment.model.Deployment.DeploymentStage.DEFAULT;
import static com.aws.greengrass.deployment.model.Deployment.DeploymentType;
import static com.aws.greengrass.deployment.model.DeploymentResult.DeploymentStatus.FAILED_ROLLBACK_NOT_REQUESTED;

@ImplementsService(name = DeploymentService.DEPLOYMENT_SERVICE_TOPICS, autostart = true)
public class DeploymentService extends GreengrassService {

    public static final String DEPLOYMENT_SERVICE_TOPICS = "DeploymentService";
    public static final String GROUP_TO_ROOT_COMPONENTS_TOPICS = "GroupToRootComponents";
    public static final String GROUP_MEMBERSHIP_TOPICS = "GroupMembership";
    public static final String COMPONENTS_TO_GROUPS_TOPICS = "ComponentToGroups";
    public static final String GROUP_TO_ROOT_COMPONENTS_VERSION_KEY = "version";
    public static final String GROUP_TO_ROOT_COMPONENTS_GROUP_CONFIG_ARN = "groupConfigArn";
    public static final String GROUP_TO_ROOT_COMPONENTS_GROUP_NAME = "groupConfigName";
    public static final String DEPLOYMENT_DETAILED_STATUS_KEY = "detailed-deployment-status";
    public static final String DEPLOYMENT_FAILURE_CAUSE_KEY = "deployment-failure-cause";

    private static final String DEPLOYMENT_ID_LOG_KEY_NAME = "DeploymentId";
    @Getter
    private final AtomicBoolean receivedShutdown = new AtomicBoolean(false);
    private final AtomicLong pollingFrequency = new AtomicLong();
    @Inject
    DeviceConfiguration deviceConfiguration;
    @Inject
    @Setter
    private ExecutorService executorService;
    @Inject
    private DependencyResolver dependencyResolver;
    @Inject
    private ComponentManager componentManager;
    @Inject
    private KernelConfigResolver kernelConfigResolver;
    @Inject
    private DeploymentConfigMerger deploymentConfigMerger;
    @Inject
    private DeploymentDirectoryManager deploymentDirectoryManager;
    @Inject
    private DeploymentStatusKeeper deploymentStatusKeeper;
    @Inject
    private Kernel kernel;
    private DeploymentTaskMetadata currentDeploymentTaskMetadata = null;
    @Inject
    private DeploymentQueue deploymentQueue;
    @Inject
    private ComponentStore componentStore;
    @Inject
    private DeploymentDocumentDownloader deploymentDocumentDownloader;
    @Inject
    private ThingGroupHelper thingGroupHelper;
    @Inject
    private TemplateEngine templateEngine;

    /**
     * Constructor.
     *
     * @param topics the configuration coming from kernel
     */
    public DeploymentService(Topics topics) {
        super(topics);
    }

    /**
     * Constructor for unit testing.
     *
     * @param topics                 The configuration coming from  kernel
     * @param executorService        Executor service coming from kernel
     * @param dependencyResolver     {@link DependencyResolver}
     * @param componentManager       {@link ComponentManager}
     * @param kernelConfigResolver   {@link KernelConfigResolver}
     * @param deploymentConfigMerger {@link DeploymentConfigMerger}
     * @param kernel                 {@link Kernel}
     * @param deviceConfiguration    {@link DeviceConfiguration}
     */
    @SuppressWarnings("PMD.ExcessiveParameterList")
    DeploymentService(Topics topics, ExecutorService executorService, DependencyResolver dependencyResolver,
            ComponentManager componentManager, KernelConfigResolver kernelConfigResolver,
            DeploymentConfigMerger deploymentConfigMerger, DeploymentStatusKeeper deploymentStatusKeeper,
            DeploymentDirectoryManager deploymentDirectoryManager, Context context, Kernel kernel,
            DeviceConfiguration deviceConfiguration, ThingGroupHelper thingGroupHelper, TemplateEngine templateEngine) {
        super(topics);
        this.executorService = executorService;
        this.dependencyResolver = dependencyResolver;
        this.componentManager = componentManager;
        this.kernelConfigResolver = kernelConfigResolver;
        this.deploymentConfigMerger = deploymentConfigMerger;
        this.deploymentStatusKeeper = deploymentStatusKeeper;
        this.deploymentDirectoryManager = deploymentDirectoryManager;
        this.context = context;
        this.kernel = kernel;
        this.deviceConfiguration = deviceConfiguration;
        this.pollingFrequency.set(getPollingFrequency(deviceConfiguration.getDeploymentPollingFrequencySeconds()));
        this.thingGroupHelper = thingGroupHelper;
        this.templateEngine = templateEngine;
    }

    @Override
    public void postInject() {
        super.postInject();
        deploymentStatusKeeper.setDeploymentService(this);
        // Informing kernel about IotJobsHelper and ShadowDeploymentListener,
        // so kernel can instantiate, inject dependencies and call post inject.
        // This is required because both the classes are independent and not Greengrass services
        context.get(IotJobsHelper.class);
        context.get(ShadowDeploymentListener.class);
        subscribeToPollingFrequencyAndGet();
    }

    @Override
    @SuppressWarnings("PMD.AvoidDeeplyNestedIfStmts")
    protected void startup() throws InterruptedException {
        logger.info("Starting up the Deployment Service");
        // Reset shutdown signal since we're trying to startup here
        this.receivedShutdown.set(false);

        reportState(State.RUNNING);
        logger.info("Running deployment service");

        while (!receivedShutdown.get()) {
            if (currentDeploymentTaskMetadata != null && currentDeploymentTaskMetadata.getDeploymentResultFuture()
                    .isDone()) {
                finishCurrentDeployment();
            }
            //Cannot wait on queue because need to listen to queue as well as the currentProcessStatus future.
            //One thread cannot wait on both. If we want to make this completely event driven then we need to put
            // the waiting on currentProcessStatus in its own thread. I currently choose to not do this.
            Deployment deployment = deploymentQueue.peek();
            if (deployment != null) {
                if (deployment.isCancelled()) {
                    // Handle IoT Jobs cancellation
                    deploymentQueue.remove();

                    if (currentDeploymentTaskMetadata != null && currentDeploymentTaskMetadata.getDeploymentType()
                            .equals(deployment.getDeploymentType()) && currentDeploymentTaskMetadata.isCancellable()) {
                        // Cancel the current deployment if it's an IoT Jobs deployment
                        // that is in progress and still cancellable.
                        logger.atInfo().kv(DEPLOYMENT_ID_LOG_KEY_NAME, currentDeploymentTaskMetadata.getDeploymentId())
                                .log("Canceling current deployment");
                        // Send interrupt signal to the deployment task.
                        cancelCurrentDeployment();
                    } else if (currentDeploymentTaskMetadata != null && !currentDeploymentTaskMetadata
                            .isCancellable()) {
                        // Ignore the cancelling signal if the deployment is NOT cancellable any more.
                        logger.atInfo().kv(DEPLOYMENT_ID_LOG_KEY_NAME, currentDeploymentTaskMetadata.getDeploymentId())
                                .log("The current deployment cannot be cancelled");
                    }
                } else if (DeploymentType.SHADOW.equals(deployment.getDeploymentType())) {
                    // The deployment type is shadow
                    if (currentDeploymentTaskMetadata != null && DeploymentType.SHADOW
                            .equals(currentDeploymentTaskMetadata.getDeploymentType())) {
                        // A new device deployment invalidates the previous deployment, cancel the ongoing device
                        //deployment and wait till the new device deployment can be picked up.
                        logger.atInfo().kv(DEPLOYMENT_ID_LOG_KEY_NAME, currentDeploymentTaskMetadata.getDeploymentId())
                                .log("Canceling current device deployment");
                        cancelCurrentDeployment();
                    } else if (currentDeploymentTaskMetadata == null) {
                        // Since no in progress deployment, just create a deployment.
                        deploymentQueue.remove();
                        createNewDeployment(deployment);
                    }
                } else if (DeploymentType.IOT_JOBS.equals(deployment.getDeploymentType())) {
                    // The deployment type is IoT Jobs
                    if (currentDeploymentTaskMetadata != null && currentDeploymentTaskMetadata.getDeploymentId()
                            .equals(deployment.getId()) && currentDeploymentTaskMetadata.getDeploymentType()
                            .equals(deployment.getDeploymentType())) {
                        // The new deployment is duplicate of current in progress deployment. Ignore the new one.
                        deploymentQueue.remove();
                        logger.atInfo().kv(DEPLOYMENT_ID_LOG_KEY_NAME, deployment.getId())
                                .log("Skip the duplicated IoT Jobs deployment");
                    } else if (currentDeploymentTaskMetadata == null) {
                        // Since no in progress deployment, just create a new deployment.
                        deploymentQueue.remove();
                        createNewDeployment(deployment);
                    }
                } else if (DeploymentType.LOCAL.equals(deployment.getDeploymentType())) {
                    // The deployment type is local
                    if (currentDeploymentTaskMetadata == null) {
                        // Since no in progress deployment, just create a new deployment.
                        deploymentQueue.remove();
                        createNewDeployment(deployment);
                    }
                } else {
                    logger.atError().kv(DEPLOYMENT_ID_LOG_KEY_NAME, deployment.getId())
                            .kv("DeploymentType", deployment.getDeploymentType()).log("Unknown deployment type");
                }
            }
            Thread.sleep(pollingFrequency.get());
        }
    }

    private void subscribeToPollingFrequencyAndGet() {
        deviceConfiguration.getDeploymentPollingFrequencySeconds()
                .subscribe((whatHappened, frequency) -> pollingFrequency.set(getPollingFrequency(frequency)));
    }

    private Long getPollingFrequency(Topic pollingFrequencyTopic) {
        return Duration.ofSeconds(Coerce.toLong(pollingFrequencyTopic)).toMillis();
    }

    @Override
    protected void shutdown() {
        receivedShutdown.set(true);
        IotJobsHelper iotJobsHelper = context.get(IotJobsHelper.class);
        if (iotJobsHelper != null) {
            iotJobsHelper.unsubscribeFromIotJobsTopics();
        }
    }

    @SuppressWarnings("PMD.NullAssignment")
    private void finishCurrentDeployment() throws InterruptedException {
        logger.atInfo().kv(DEPLOYMENT_ID_LOG_KEY_NAME, currentDeploymentTaskMetadata.getDeploymentId())
                .log("Current deployment finished");
        try {
            // No timeout is set here. Detection of error is delegated to downstream components like
            // dependency resolver, package downloader, kernel which will have more visibility
            // if something is going wrong
            DeploymentResult result = currentDeploymentTaskMetadata.getDeploymentResultFuture().get();
            if (result != null) {
                DeploymentStatus deploymentStatus = result.getDeploymentStatus();

                Map<String, String> statusDetails = new HashMap<>();
                statusDetails.put(DEPLOYMENT_DETAILED_STATUS_KEY, deploymentStatus.name());
                if (DeploymentStatus.SUCCESSFUL.equals(deploymentStatus)) {
                    //Add the root packages of successful deployment to the configuration
                    persistGroupToRootComponents(currentDeploymentTaskMetadata.getDeploymentDocument());

                    deploymentStatusKeeper
                            .persistAndPublishDeploymentStatus(currentDeploymentTaskMetadata.getDeploymentId(),
                                                               currentDeploymentTaskMetadata.getDeploymentType(),
                                                               JobStatus.SUCCEEDED.toString(), statusDetails);

                    if (currentDeploymentTaskMetadata.getDeploymentTask() instanceof KernelUpdateDeploymentTask) {
                        try {
                            kernel.getContext().get(KernelAlternatives.class).activationSucceeds();
                        } catch (IOException e) {
                            logger.atError().log("Failed to reset Nucleus activate directory", e);
                        }
                    }
                    deploymentDirectoryManager.persistLastSuccessfulDeployment();
                } else {
                    if (result.getFailureCause() != null) {
                        statusDetails.put(DEPLOYMENT_FAILURE_CAUSE_KEY, result.getFailureCause().getMessage());
                    }
                    if (FAILED_ROLLBACK_NOT_REQUESTED.equals(result.getDeploymentStatus())) {
                        // Update the groupToRootComponents mapping in config for the case where there is no rollback
                        // and now the components deployed for the current group are not the same as before deployment
                        persistGroupToRootComponents(currentDeploymentTaskMetadata.getDeploymentDocument());
                    }
                    deploymentStatusKeeper
                            .persistAndPublishDeploymentStatus(currentDeploymentTaskMetadata.getDeploymentId(),
                                                               currentDeploymentTaskMetadata.getDeploymentType(),
                                                               JobStatus.FAILED.toString(), statusDetails);

                    if (currentDeploymentTaskMetadata.getDeploymentTask() instanceof KernelUpdateDeploymentTask) {
                        try {
                            kernel.getContext().get(KernelAlternatives.class).rollbackCompletes();
                        } catch (IOException e) {
                            logger.atError().log("Failed to reset Nucleus rollback directory", e);
                        }
                    }
                    deploymentDirectoryManager.persistLastFailedDeployment();
                }
            }
        } catch (ExecutionException e) {
            Throwable t = e.getCause();
            if (t instanceof InterruptedException) {
                logger.atInfo().kv(DEPLOYMENT_ID_LOG_KEY_NAME, currentDeploymentTaskMetadata.getDeploymentId())
                        .log("Deployment task is interrupted");
            } else {
                // This code path can only occur when DeploymentTask throws unchecked exception.
                logger.atError().kv(DEPLOYMENT_ID_LOG_KEY_NAME, currentDeploymentTaskMetadata.getDeploymentId())
                        .setCause(t).log("Deployment task throws unknown exception");
                HashMap<String, String> statusDetails = new HashMap<>();
                statusDetails.put("error", t.getMessage());
                deploymentStatusKeeper
                        .persistAndPublishDeploymentStatus(currentDeploymentTaskMetadata.getDeploymentId(),
                                currentDeploymentTaskMetadata.getDeploymentType(), JobStatus.FAILED.toString(),
                                statusDetails);
                deploymentDirectoryManager.persistLastFailedDeployment();
            }
        } catch (CancellationException e) {
            logger.atInfo().kv(DEPLOYMENT_ID_LOG_KEY_NAME, currentDeploymentTaskMetadata.getDeploymentId())
                    .log("Deployment task is cancelled");
        }
        // Setting this to null to indicate there is not current deployment being processed
        // Did not use optionals over null due to performance
        currentDeploymentTaskMetadata = null;
    }

    private void persistGroupToRootComponents(DeploymentDocument deploymentDocument) {
        Map<String, Object> deploymentGroupToRootPackages = new HashMap<>();
        Topics deploymentGroupTopics = config.lookupTopics(GROUP_TO_ROOT_COMPONENTS_TOPICS);
        Topics groupMembershipTopics = config.lookupTopics(GROUP_MEMBERSHIP_TOPICS);
        deploymentGroupTopics.forEach(node -> {
            Topics groupTopics = (Topics) node;
            if (groupMembershipTopics.find(groupTopics.getName()) == null
                    && !groupTopics.getName().startsWith(DEVICE_DEPLOYMENT_GROUP_NAME_PREFIX)
                    && !groupTopics.getName().equals(LOCAL_DEPLOYMENT_GROUP_NAME)) {
                logger.info("Removing mapping for thing group " + groupTopics.getName());
                groupTopics.remove();
            }
        });
        groupMembershipTopics.remove();
        deploymentDocument.getDeploymentPackageConfigurationList().stream().forEach(pkgConfig -> {
            if (pkgConfig.isRootComponent()) {
                Map<String, Object> pkgDetails = new HashMap<>();
                pkgDetails.put(GROUP_TO_ROOT_COMPONENTS_VERSION_KEY, pkgConfig.getResolvedVersion());
                pkgDetails.put(GROUP_TO_ROOT_COMPONENTS_GROUP_CONFIG_ARN,
                        deploymentDocument.getConfigurationArn());
                pkgDetails.put(GROUP_TO_ROOT_COMPONENTS_GROUP_NAME, deploymentDocument.getGroupName());
                deploymentGroupToRootPackages.put(pkgConfig.getPackageName(), pkgDetails);
            }
        });
        deploymentGroupTopics.lookupTopics(deploymentDocument.getGroupName())
                .replaceAndWait(deploymentGroupToRootPackages);
        setComponentsToGroupsMapping(deploymentGroupTopics);
    }

    /*
     * When a cancellation is received, there are following possibilities -
     *  - No task has yet been created for current deployment so result future is null, we do nothing for this
     *  - If the result future is already cancelled, nothing to do.
     *  - If the result future has already completed then we cannot cancel it, we do nothing for this
     *  - The deployment is not yet running the update, i.e. it may be in any one of dependency resolution stage/
     *    package download stage/ config resolution stage/ waiting for safe time to update as part of the merge stage,
     *    in that case we cancel that update and the DeploymentResult future
     *  - The deployment is already executing the update, so we let it finish
     * For cases when deployment cannot be cancelled customers can figure out what happened through logs
     * because in the case of IoT jobs, a cancelled job does not accept status update
     */
    @SuppressWarnings("PMD.NullAssignment")
    private void cancelCurrentDeployment() {
        if (currentDeploymentTaskMetadata.getDeploymentResultFuture() != null && !currentDeploymentTaskMetadata
                .getDeploymentResultFuture().isCancelled()) {
            if (currentDeploymentTaskMetadata.getDeploymentResultFuture().isDone() || !currentDeploymentTaskMetadata
                    .isCancellable()) {
                logger.atInfo().log("Deployment already finished processing or cannot be cancelled");
            } else {
                boolean canCancelDeployment = context.get(UpdateSystemPolicyService.class).discardPendingUpdateAction(
                        ((DefaultDeploymentTask) currentDeploymentTaskMetadata.getDeploymentTask()).getDeployment()
                                .getDeploymentDocumentObj().getDeploymentId());
                if (canCancelDeployment) {
                    currentDeploymentTaskMetadata.getDeploymentResultFuture().cancel(true);
                    if (DeploymentType.SHADOW.equals(currentDeploymentTaskMetadata.getDeploymentType())) {
                        deploymentStatusKeeper
                                .persistAndPublishDeploymentStatus(currentDeploymentTaskMetadata.getDeploymentId(),
                                        currentDeploymentTaskMetadata.getDeploymentType(),
                                        JobStatus.CANCELED.toString(), new HashMap<>());
                    }
                    logger.atInfo().kv(DEPLOYMENT_ID_LOG_KEY_NAME, currentDeploymentTaskMetadata.getDeploymentId())
                            .log("Deployment was cancelled");
                } else {
                    logger.atInfo().kv(DEPLOYMENT_ID_LOG_KEY_NAME, currentDeploymentTaskMetadata.getDeploymentId())
                            .log("Deployment is in a stage where it cannot be cancelled,"
                                         + " need to wait for it to finish");
                }
            }
        }
    }

    private void createNewDeployment(Deployment deployment) {
        logger.atInfo().kv(DEPLOYMENT_ID_LOG_KEY, deployment.getId())
                .kv("DeploymentType", deployment.getDeploymentType().toString())
                .log("Received deployment in the queue");

        DeploymentTask deploymentTask;
        boolean cancellable = true;
        if (DEFAULT.equals(deployment.getDeploymentStage())) {
            deploymentTask = createDefaultNewDeployment(deployment);
        } else {
            deploymentTask = createKernelUpdateDeployment(deployment);
            cancellable = false;
            if (DeploymentType.IOT_JOBS.equals(deployment.getDeploymentType())) {
                // Keep track of IoT jobs for de-duplication
                IotJobsHelper.getLatestQueuedJobs().addProcessedJob(deployment.getId());
            }
        }
        if (deploymentTask == null) {
            return;
        }
        deploymentStatusKeeper.persistAndPublishDeploymentStatus(deployment.getId(), deployment.getDeploymentType(),
                                                                 JobStatus.IN_PROGRESS.toString(), new HashMap<>());

        if (DEFAULT.equals(deployment.getDeploymentStage())) {

            try {
                context.get(KernelAlternatives.class).cleanupLaunchDirectoryLinks();
                deploymentDirectoryManager.createNewDeploymentDirectory(deployment.getDeploymentDocumentObj()
                        .getDeploymentId());
                deploymentDirectoryManager.writeDeploymentMetadata(deployment);
            } catch (IOException ioException) {
                logger.atError().log("Unable to create deployment directory", ioException);
                updateDeploymentResultAsFailed(deployment, deploymentTask, true,
                        new DeploymentTaskFailureException(ioException));
                return;
            }

            List<String> requiredCapabilities = deployment.getDeploymentDocumentObj().getRequiredCapabilities();
            if (requiredCapabilities != null && !requiredCapabilities.isEmpty()) {
                List<String> missingCapabilities = requiredCapabilities.stream()
                        .filter(reqCapabilities -> !kernel.getSupportedCapabilities().contains(reqCapabilities))
                        .collect(Collectors.toList());
                if (!missingCapabilities.isEmpty()) {
                    updateDeploymentResultAsFailed(deployment, deploymentTask, false,
                            new MissingRequiredCapabilitiesException("The current nucleus version doesn't support one "
                                    + "or more capabilities that are required by this deployment: "
                                    + String.join(", ", missingCapabilities)));
                    return;
                }
            }

            if (DeploymentType.LOCAL.equals(deployment.getDeploymentType())) {
                try {
                    copyRecipesAndArtifacts(deployment);
                } catch (InvalidRequestException | IOException e) {
                    logger.atError().log("Error copying recipes and artifacts", e);
                    updateDeploymentResultAsFailed(deployment, deploymentTask, false, e);
                    return;
                }
            }
        }

<<<<<<< HEAD
        templateEngine.init();
=======
>>>>>>> d0e9d2a5
        try {
            templateEngine.process();
        } catch (TemplateExecutionException | PackageLoadingException | IOException | RecipeTransformerException e) {
            logger.atError().log("Error expanding templates", e);
            updateDeploymentResultAsFailed(deployment, deploymentTask, false, e);
<<<<<<< HEAD
=======
            return;
>>>>>>> d0e9d2a5
        }


        Future<DeploymentResult> process = executorService.submit(deploymentTask);
        logger.atInfo().kv("deployment", deployment.getId()).log("Started deployment execution");

        currentDeploymentTaskMetadata =
                new DeploymentTaskMetadata(deploymentTask, process, deployment.getId(), deployment.getDeploymentType(),
                                           new AtomicInteger(1), deployment.getDeploymentDocumentObj(), cancellable);
    }

    private void updateDeploymentResultAsFailed(Deployment deployment, DeploymentTask deploymentTask,
                                                boolean completeExceptionally, Exception e) {
        DeploymentResult result = new DeploymentResult(DeploymentStatus.FAILED_NO_STATE_CHANGE, e);
        CompletableFuture<DeploymentResult> process;
        if (completeExceptionally) {
            process = new CompletableFuture<>();
            process.completeExceptionally(e);
        } else {
            process = CompletableFuture.completedFuture(result);
        }
        currentDeploymentTaskMetadata = new DeploymentTaskMetadata(deploymentTask, process, deployment.getId(),
                deployment.getDeploymentType(), new AtomicInteger(1),
                deployment.getDeploymentDocumentObj(), false);
    }

    @SuppressWarnings("PMD.ExceptionAsFlowControl")
    private void copyRecipesAndArtifacts(Deployment deployment) throws InvalidRequestException, IOException {
        try {
            LocalOverrideRequest localOverrideRequest = SerializerFactory.getFailSafeJsonObjectMapper()
                    .readValue(deployment.getDeploymentDocument(), LocalOverrideRequest.class);
            if (!Utils.isEmpty(localOverrideRequest.getRecipeDirectoryPath())) {
                Path recipeDirectoryPath = Paths.get(localOverrideRequest.getRecipeDirectoryPath());
                copyRecipesToComponentStore(recipeDirectoryPath);

            }

            if (!Utils.isEmpty(localOverrideRequest.getArtifactsDirectoryPath())) {
                Path kernelArtifactsDirectoryPath = kernel.getNucleusPaths().componentStorePath()
                        .resolve(ComponentStore.ARTIFACT_DIRECTORY);
                Path artifactsDirectoryPath = Paths.get(localOverrideRequest.getArtifactsDirectoryPath());
                try {
                    Utils.copyFolderRecursively(artifactsDirectoryPath, kernelArtifactsDirectoryPath,
                            StandardCopyOption.REPLACE_EXISTING);
                } catch (IOException e) {
                    throw new IOException(String.format("Unable to copy artifacts from  %s due to: %s",
                            artifactsDirectoryPath.toString(), e.getMessage()), e);
                }
            }
        } catch (JsonProcessingException e) {
            throw new InvalidRequestException("Unable to parse the deployment request - Invalid JSON", e);
        }
    }

    private void copyRecipesToComponentStore(Path from) throws IOException {
        try (Stream<Path> files = Files.walk(from)) {
            for (Path r : files.collect(Collectors.toList())) {
                if (!r.toFile().isDirectory()) {
                    copyRecipeFileToComponentStore(componentStore, r, logger);
                }
            }
        }
    }

    /**
     * Copy the given recipe file to local component store.
     *
     * @param componentStore ComponentStore instance
     * @param recipePath path to the recipe file
     * @param logger Logger instance
     * @return ComponentRecipe file content
     * @throws IOException on I/O error
     */
    @SuppressWarnings("PMD.ExceptionAsFlowControl")
    public static ComponentRecipe copyRecipeFileToComponentStore(ComponentStore componentStore,
                                                                 Path recipePath, Logger logger) throws IOException {
        //reading it in as a recipe, so that will fail if it is malformed with a good error.
        //The second reason to do this is to parse the name and version so that we can properly name
        //the file when writing it into the local recipe store.
        ComponentRecipe recipe = parseFile(recipePath);
        if (recipe == null) {
            logger.atError().log("Skipping file {} because it was not recognized as a recipe", recipePath);
            return null;
        }

        // Write the recipe as YAML with the proper filename into the store
        ComponentIdentifier componentIdentifier =
                new ComponentIdentifier(recipe.getComponentName(), recipe.getComponentVersion());

        try {
            componentStore
                    .savePackageRecipe(componentIdentifier, getRecipeSerializer().writeValueAsString(recipe));
        } catch (PackageLoadingException e) {
            // Throw on error so that the user will receive this message and we will stop the deployment.
            // This is to fail fast while providing actionable feedback.
            throw new IOException(String.format("Unable to copy recipe for '%s' to component store due to: %s",
                    componentIdentifier, e.getMessage()), e);
        }
        return recipe;
    }

    /**
     * Parse the given recipe file into a POJO object.
     * @param recipePath path to the recipe file.
     * @return ComponentRecipe file content.
     * @throws IOException on I/O error.
     */
    public static ComponentRecipe parseFile(Path recipePath) throws IOException {
        String ext = Utils.extension(recipePath.toString());
        ComponentRecipe recipe = null;
        try {
            if (recipePath.toFile().length() > 0) {
                switch (ext.toLowerCase()) {
                    case "yaml":
                    case "yml":
                        recipe = getRecipeSerializer().readValue(recipePath.toFile(), ComponentRecipe.class);
                        break;
                    case "json":
                        recipe = getRecipeSerializerJson().readValue(recipePath.toFile(), ComponentRecipe.class);
                        break;
                    default:
                        break;
                }
            }
        } catch (IOException e) {
            // Throw on error so that the user will receive this message and we will stop the deployment.
            // This is to fail fast while providing actionable feedback.
            throw new IOException(
                    String.format("Unable to parse %s as a recipe due to: %s", recipePath, e.getMessage()), e);
        }
        return recipe;
    }

    private KernelUpdateDeploymentTask createKernelUpdateDeployment(Deployment deployment) {
        return new KernelUpdateDeploymentTask(kernel, logger.createChild(), deployment, componentManager);
    }

    @SuppressWarnings("PMD.AvoidCatchingGenericException")
    //Catching generic exception here to make sure any exception while parsing deployment document will not cause
    //deployment service to move to errored state.
    private DefaultDeploymentTask createDefaultNewDeployment(Deployment deployment) {
        try {
            logger.atInfo().kv("document", deployment.getDeploymentDocument())
                    .log("Received deployment document in queue");
            parseAndValidateJobDocument(deployment);
        } catch (Exception e) {
            logger.atError().cause(e).kv(DEPLOYMENT_ID_LOG_KEY_NAME, deployment.getId())
                    .kv("DeploymentType", deployment.getDeploymentType().toString())
                    .log("Invalid document for deployment");
            HashMap<String, String> statusDetails = new HashMap<>();
            statusDetails.put("error", e.getMessage());
            deploymentStatusKeeper
                    .persistAndPublishDeploymentStatus(deployment.getId(), deployment.getDeploymentType(),
                            JobStatus.FAILED.toString(), statusDetails);
            return null;
        }
        return new DefaultDeploymentTask(dependencyResolver, componentManager, kernelConfigResolver,
                deploymentConfigMerger, logger.createChild(), deployment, config, executorService,
                deploymentDocumentDownloader, thingGroupHelper);
    }

    private DeploymentDocument parseAndValidateJobDocument(Deployment deployment) throws InvalidRequestException {
        String jobDocumentString = deployment.getDeploymentDocument();
        if (Utils.isEmpty(jobDocumentString)) {
            throw new InvalidRequestException("Job document cannot be empty");
        }
        DeploymentDocument document;
        try {
            switch (deployment.getDeploymentType()) {
                case LOCAL:
                    LocalOverrideRequest localOverrideRequest = SerializerFactory.getFailSafeJsonObjectMapper()
                            .readValue(jobDocumentString, LocalOverrideRequest.class);
                    Map<String, String> rootComponents = new HashMap<>();
                    Set<String> rootComponentsInRequestedGroup = new HashSet<>();
                    config.lookupTopics(GROUP_TO_ROOT_COMPONENTS_TOPICS,
                            localOverrideRequest.getGroupName() == null ? LOCAL_DEPLOYMENT_GROUP_NAME
                                    : THING_GROUP_RESOURCE_NAME_PREFIX + localOverrideRequest.getGroupName())
                            .forEach(t -> rootComponentsInRequestedGroup.add(t.getName()));
                    if (!Utils.isEmpty(rootComponentsInRequestedGroup)) {
                        rootComponentsInRequestedGroup.forEach(c -> {
                            Topics serviceTopic = kernel.findServiceTopic(c);
                            if (serviceTopic != null) {
                                String version = Coerce.toString(serviceTopic.find(VERSION_CONFIG_KEY));
                                rootComponents.put(c, version);
                            }
                        });
                    }
                    document = DeploymentDocumentConverter
                            .convertFromLocalOverrideRequestAndRoot(localOverrideRequest, rootComponents);
                    break;
                case IOT_JOBS:
                case SHADOW:

                    // Note: This is the data contract that gets sending down from FCS::CreateDeployment
                    // Configuration is really a bad name choice as it is too generic but we can change it later
                    // since it is only a internal model
                    Configuration configuration = SerializerFactory.getFailSafeJsonObjectMapper()
                            .readValue(jobDocumentString, Configuration.class);
                    document = DeploymentDocumentConverter.convertFromDeploymentConfiguration(configuration);

                    break;
                default:
                    throw new IllegalArgumentException("Invalid deployment type: " + deployment.getDeploymentType());
            }
        } catch (JsonProcessingException | IllegalArgumentException e) {
            throw new InvalidRequestException("Unable to parse the job document", e);
        }
        deployment.setDeploymentDocumentObj(document);
        return document;
    }

    void setDeploymentsQueue(DeploymentQueue deploymentQueue) {
        this.deploymentQueue = deploymentQueue;
    }

    public DeploymentTaskMetadata getCurrentDeploymentTaskMetadata() {
        return currentDeploymentTaskMetadata;
    }

    void setComponentsToGroupsMapping(Topics groupsToRootComponents) {
        Set<String> pendingComponents = new HashSet<>();
        Map<String, Object> componentsToGroupsMappingCache = new ConcurrentHashMap<>();
        Topics componentsToGroupsTopics = getConfig().lookupTopics(COMPONENTS_TO_GROUPS_TOPICS);
        /*
         * Structure of COMPONENTS_TO_GROUPS_TOPICS is:
         * COMPONENTS_TO_GROUPS_TOPICS :
         * |_ <componentName> :
         *     |_ <deploymentID> : <GroupName>
         * This stores all the components with the list of deployment IDs associated to it along with the thing group
         * (if available) to be associated to the deployment.
         */
        // Get all the groups associated to the root components.
        groupsToRootComponents.forEach(groupNode -> ((Topics) groupNode).forEach(componentNode -> {
            Topics componentTopics = (Topics) componentNode;

            Topic groupConfigTopic = componentTopics.lookup(GROUP_TO_ROOT_COMPONENTS_GROUP_CONFIG_ARN);
            String groupConfig = Coerce.toString(groupConfigTopic);

            Topic groupNameTopic = componentTopics.lookup(GROUP_TO_ROOT_COMPONENTS_GROUP_NAME);
            String groupName = Coerce.toString(groupNameTopic);

            Map<String, Object> groupDeploymentIdSet = (Map<String, Object>) componentsToGroupsMappingCache
                    .getOrDefault(componentTopics.getName(), new HashMap<>());
            groupDeploymentIdSet.putIfAbsent(groupConfig, groupName);
            componentsToGroupsMappingCache.put(componentTopics.getName(), groupDeploymentIdSet);
            pendingComponents.add(componentTopics.getName());
        }));

        // Associate the groups to the dependant services based on the services it is depending on.
        while (!pendingComponents.isEmpty()) {
            String componentName = pendingComponents.iterator().next();
            try {
                GreengrassService greengrassService = kernel.locate(componentName);
                Map<String, Object> groupNamesForComponent = (Map<String, Object>) componentsToGroupsMappingCache
                        .getOrDefault(greengrassService.getName(), new HashMap<>());

                greengrassService.getDependencies().forEach((greengrassService1, dependencyType) -> {
                    pendingComponents.add(greengrassService1.getName());
                    Map<String, Object> groupNamesForDependentComponent =
                            (Map<String, Object>) componentsToGroupsMappingCache
                                    .getOrDefault(greengrassService1.getName(), new HashMap<>());
                    groupNamesForDependentComponent.putAll(groupNamesForComponent);
                    componentsToGroupsMappingCache.put(greengrassService1.getName(), groupNamesForDependentComponent);
                });
            } catch (ServiceLoadException ex) {
                logger.atError().cause(ex).log("Unable to get status for {}.", componentName);
            }
            pendingComponents.remove(componentName);
        }

        if (componentsToGroupsTopics != null) {
            componentsToGroupsTopics.replaceAndWait(componentsToGroupsMappingCache);
        }
    }

    /**
     * Gets the list of all the groups that the component is a part of. This method is used by log manager.
     *
     * @param componentName The name of the component.
     * @return The list of groups the component is a part of.
     */
    public Set<String> getGroupNamesForUserComponent(String componentName) {
        Topics componentsToGroupsTopics = config.lookupTopics(COMPONENTS_TO_GROUPS_TOPICS);

        Set<String> componentGroups = new HashSet<>();
        if (componentsToGroupsTopics != null) {
            Topics groupsTopics = componentsToGroupsTopics.lookupTopics(componentName);
            groupsTopics.children.values().stream().map(n -> (Topic) n).forEach(topic -> {
                String groupName = Coerce.toString(topic);
                if (!Utils.isEmpty(groupName)) {
                    componentGroups.add(groupName);
                }
            });
        }
        return componentGroups;
    }

    /**
     * Gets the list of all the groups that the thing is a part of. This method is used by log manager.
     *
     * @return All the group configs.
     */
    public Set<String> getAllGroupNames() {
        Topics componentsToGroupsTopics = config.lookupTopics(COMPONENTS_TO_GROUPS_TOPICS);

        Set<String> allGroupNames = new HashSet<>();
        if (componentsToGroupsTopics != null) {
            componentsToGroupsTopics.iterator().forEachRemaining(node -> {
                Topics groupsTopics = (Topics) node;
                groupsTopics.children.values().stream().map(n -> (Topic) n).forEach(topic -> {
                    String groupName = Coerce.toString(topic);
                    if (!Utils.isEmpty(groupName)) {
                        allGroupNames.add(groupName);
                    }
                });

            });
        }
        return allGroupNames;
    }

    /**
     * Checks whether a component is a root component or not.
     *
     * @param componentName The name of the component.
     * @return a boolean indicating whether a component is a root component or not.
     */
    public boolean isComponentRoot(String componentName) {
        Topics groupToRootComponentsTopics = config.lookupTopics(GROUP_TO_ROOT_COMPONENTS_TOPICS);
        if (groupToRootComponentsTopics != null) {
            for (Node node : groupToRootComponentsTopics.children.values()) {
                if (node instanceof Topics) {
                    Topics groupTopics = (Topics) node;
                    for (Node componentNode: groupTopics.children.values()) {
                        if (componentNode instanceof Topics) {
                            Topics componentTopics = (Topics) componentNode;
                            if (componentName.equals(componentTopics.getName())) {
                                return true;
                            }
                        }
                    }
                }
            }
        }
        return false;
    }
}<|MERGE_RESOLUTION|>--- conflicted
+++ resolved
@@ -500,19 +500,12 @@
             }
         }
 
-<<<<<<< HEAD
-        templateEngine.init();
-=======
->>>>>>> d0e9d2a5
         try {
             templateEngine.process();
         } catch (TemplateExecutionException | PackageLoadingException | IOException | RecipeTransformerException e) {
             logger.atError().log("Error expanding templates", e);
             updateDeploymentResultAsFailed(deployment, deploymentTask, false, e);
-<<<<<<< HEAD
-=======
             return;
->>>>>>> d0e9d2a5
         }
 
 
